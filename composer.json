--- conflicted
+++ resolved
@@ -39,13 +39,8 @@
         }
     ],
     "require": {
-<<<<<<< HEAD
-        "php": "^8.0|^8.1|^8.2",
+        "php": "^8.0|^8.1|^8.2|^8.3|^8.4",
         "brick/varexporter": "^0.6",
-=======
-        "php": "^8.0|^8.1|^8.2|^8.3|^8.4",
-        "brick/varexporter": "^0.5",
->>>>>>> 4c802ffa
         "laravel/framework": "^9.0|^10.0|^11.0|^12.0"
     },
     "config": {
