--- conflicted
+++ resolved
@@ -4,33 +4,23 @@
 
 use Illuminate\Filesystem\Filesystem;
 
-class TranslationServiceProvider extends BaseTranslationServiceProvider
-{
+
+class TranslationServiceProvider extends BaseTranslationServiceProvider {
     /**
      * Register the service provider.
      *
      * @return void
      */
-<<<<<<< HEAD
-    public function register()
-    {
-        parent::register();
-
-        $customLangPath = $this->app->resourcePath(config('laravel-chained-translator.custom_lang_directory_name', 'lang-custom'));
-        $this->app->instance('chained-translator.path.lang.custom', $customLangPath);
-
-=======
     public function register() {
         // first add the lang custom dir because other dependencies need this
         $this->app->instance('chained-translator.path.lang.custom',
                              $this->app->resourcePath(config('laravel-chained-translator.custom_lang_directory_name', 'lang-custom')));
->>>>>>> ebcba0b8
         //create custom language directory and add .gitignore file to avoid commits of customer translations:
-        if (!file_exists($this->app->get('chained-translator.path.lang.custom'))) {
-            /** @var Filesystem $fileSystem */
+        if(!file_exists($this->app->get('chained-translator.path.lang.custom'))) {
+            /* @var Filesystem $fileSystem */
             $fileSystem = $this->app->get('files');
             $fileSystem->makeDirectory($this->app->get('chained-translator.path.lang.custom'), 0755, true);
-            if (config('laravel-chained-translator.add_gitignore_to_custom_lang_directory', true)) {
+            if(config('laravel-chained-translator.add_gitignore_to_custom_lang_directory', true)) {
                 touch($this->app->get('chained-translator.path.lang.custom') . '/.gitignore');
             }
         }
