<?php

namespace Statikbe\LaravelChainedTranslator;

use Brick\VarExporter\VarExporter;
use Illuminate\Filesystem\Filesystem;
use Illuminate\Support\Collection;
use Illuminate\Support\Facades\Log;
use Illuminate\Support\Str;
use Illuminate\Support\Facades\App;
use RecursiveArrayIterator;
use RecursiveIteratorIterator;
use Symfony\Component\Finder\SplFileInfo;
use Brick\VarExporter\VarExporter;


class ChainedTranslationManager
{
    /**
     * The filesystem instance.
     *
     * @var \Illuminate\Filesystem\Filesystem
     */
    protected $files;

    /**
     * The default path for the loader.
     *
     * @var string
     */
    protected $path;

    /**
     * @var ChainLoader $translationLoader
     */
    private $translationLoader;

    /**
     * Create a new file loader instance.
     *
     * @param \Illuminate\Filesystem\Filesystem $files
     * @param ChainLoader $translationLoader
     * @param string $path
     */
    public function __construct(Filesystem $files, ChainLoader $translationLoader, string $path)
    {
        $this->path = $path;
        $this->files = $files;
        $this->translationLoader = $translationLoader;
    }

    /**
     * Saves a translation
     *
     * @param string $locale
     * @param string $group
     * @param string $key
     * @param string $translation
     * @return void
     */
    public function save(string $locale, string $group, string $key, string $translation): void
    {
        if (! $this->localeFolderExists($locale)) {
            $this->createLocaleFolder($locale);
        }

        $translations = $this->getGroupTranslations($locale, $group);

        $translations->put($key, $translation);

        $this->saveGroupTranslations($locale, $group, $translations);
    }

    /**
     * Returns a list of translation groups. A translation group is the file name of the PHP files in the resources/lang
     * directory.
     * @return array
     */
    public function getTranslationGroups(): array
    {
        $groups = [];
        $langDirPath = resource_path('lang');
        $filesAndDirs = $this->files->allFiles($langDirPath);
        foreach ($filesAndDirs as $file) {
            /** @var SplFileInfo $file */
            if (!$file->isDir()) {
                $group = null;
                $vendorPath = strstr($file->getRelativePath(), 'vendor');
                $prefix = '';
                if ($vendorPath) {
                    $vendorPathParts = explode('vendor'.DIRECTORY_SEPARATOR, $vendorPath);
                    if(count($vendorPathParts) > 1){
                        $vendorPath = $vendorPathParts[1];
                    }
                    //remove locale from vendor path for php files, json files have the locale in the file name, eg. en.json
                    if (strtolower($file->getExtension()) === 'php') {
                        $vendorPath = substr($vendorPath, 0, strrpos($vendorPath, DIRECTORY_SEPARATOR));
                    }
                    $prefix = $vendorPath.'/';
                }
                if (strtolower($file->getExtension()) === 'php') {
                    $group = $prefix.$file->getFilenameWithoutExtension();
                } else {
                    if (strtolower($file->getExtension()) === 'json') {
                        if ($prefix) {
                            $group = $vendorPath;
                        } else {
                            $group = 'single';
                        }
                    }
                }
                if ($group) {
                    $groups[$group] = $group;
                }
            }
        }

        return array_values($groups);
    }

    public function getTranslationsForGroup(string $locale, string $group): array
    {
        if (Str::contains($group, '/')){
            [$namespace, $group] = explode('/', $group);
        }

        if ($group === 'single') {
            return $this->compressHierarchicalTranslationsToDotNotation($this->translationLoader->load($locale, '*', '*'));
        } else {
            return $this->compressHierarchicalTranslationsToDotNotation($this->translationLoader->load($locale, $group, $namespace ?? null));
        }
    }

    public function mergeChainedTranslationsIntoDefaultTranslations(string $locale): void {
        $defaultLangPath = App::get('path.lang');
        if (! $this->localeFolderExists($locale)) {
            $this->createLocaleFolder($locale);
        }

        $groups = $this->getTranslationGroups();

        foreach($groups as $group){
            $translations = $this->getGroupTranslations($locale, $group);
            if ($translations->isNotEmpty()){
                $this->saveGroupTranslations($locale, $group, $translations, $defaultLangPath);
            }
        }
    }

    private function compressHierarchicalTranslationsToDotNotation(array $translations): array
    {
        $iteratorIterator = new RecursiveIteratorIterator(new RecursiveArrayIterator($translations));
        $result = [];
        foreach ($iteratorIterator as $leafValue) {
            $keys = [];
            foreach (range(0, $iteratorIterator->getDepth()) as $depth) {
                $keys[] = $iteratorIterator->getSubIterator($depth)->key();
            }

            $result[ join('.', $keys) ] = $leafValue;
        }

        return $result;
    }

    private function localeFolderExists(string $locale): bool
    {
        return $this->files->exists($this->path.DIRECTORY_SEPARATOR.$locale);
    }

    private function createLocaleFolder(string $locale): bool
    {
        return $this->files->makeDirectory($this->path.DIRECTORY_SEPARATOR.$locale, 0755, true);
    }

    private function getGroupTranslations(string $locale, string $group): Collection
    {
        $groupPath = $this->getGroupPath($locale, $group);

        if($this->files->exists($groupPath)){
            return collect($this->files->getRequire($groupPath));
        }

        return collect([]);
    }

    private function saveGroupTranslations(string $locale, string $group, Collection $translations, string $languagePath=null): void
    {
        // here we check if it's a namespaced translation which need saving to a
        // different path
        $translations = $translations->toArray();
        $translations = array_undot($translations);
        ksort($translations);

        $groupPath = $this->getGroupPath($locale, $group, $languagePath);
        $this->files->put($groupPath, "<?php\n\nreturn " . VarExporter::export($translations) . ';' . \PHP_EOL);

<<<<<<< HEAD
        $this->files->put($groupPath, "<?php\n\nreturn " . VarExporter::export($translations) . ';' . \PHP_EOL);
=======
        // clear the opcache of the group file, because otherwise in the next request, an old cached file can be read in
        // and the saved translation can be overwritten...
        if(function_exists('opcache_invalidate')) {
            opcache_invalidate($groupPath, true);
        }
>>>>>>> ebcba0b8
    }

    private function getGroupPath(string $locale, string $group, string $languagePath=null): string
    {
        $basePath = $this->getGroupBasePath($locale, $group, $languagePath);

        if (Str::contains($group, '/')){
            [$namespace, $group] = explode('/', $group);
        }

        return $basePath.DIRECTORY_SEPARATOR.$group.'.php';
    }

    private function getGroupBasePath(string $locale, string $group, string $languagePath=null): string
    {
        $languagePath = ($languagePath ?? $this->path);
        if (Str::contains($group, '/')){
            [$namespace, $group] = explode('/', $group);

            $groupBasePath = $languagePath.DIRECTORY_SEPARATOR.'vendor'.DIRECTORY_SEPARATOR.$namespace.DIRECTORY_SEPARATOR.$locale;
            $this->createDirectory($groupBasePath);
            return $groupBasePath;
        }

        $groupBasePath = $languagePath.DIRECTORY_SEPARATOR.$locale;

        //create directory if not exists:
        $this->createDirectory($groupBasePath);

        return $groupBasePath;
    }

    private function createDirectory(string $path): void
    {
        if(!$this->files->exists($path)){
            $this->files->makeDirectory($path,  0755, true);
        }
    }
}<|MERGE_RESOLUTION|>--- conflicted
+++ resolved
@@ -2,7 +2,6 @@
 
 namespace Statikbe\LaravelChainedTranslator;
 
-use Brick\VarExporter\VarExporter;
 use Illuminate\Filesystem\Filesystem;
 use Illuminate\Support\Collection;
 use Illuminate\Support\Facades\Log;
@@ -82,7 +81,7 @@
         $langDirPath = resource_path('lang');
         $filesAndDirs = $this->files->allFiles($langDirPath);
         foreach ($filesAndDirs as $file) {
-            /** @var SplFileInfo $file */
+            /* @var SplFileInfo $file */
             if (!$file->isDir()) {
                 $group = null;
                 $vendorPath = strstr($file->getRelativePath(), 'vendor');
@@ -156,10 +155,8 @@
             foreach (range(0, $iteratorIterator->getDepth()) as $depth) {
                 $keys[] = $iteratorIterator->getSubIterator($depth)->key();
             }
-
             $result[ join('.', $keys) ] = $leafValue;
         }
-
         return $result;
     }
 
@@ -195,15 +192,11 @@
         $groupPath = $this->getGroupPath($locale, $group, $languagePath);
         $this->files->put($groupPath, "<?php\n\nreturn " . VarExporter::export($translations) . ';' . \PHP_EOL);
 
-<<<<<<< HEAD
-        $this->files->put($groupPath, "<?php\n\nreturn " . VarExporter::export($translations) . ';' . \PHP_EOL);
-=======
         // clear the opcache of the group file, because otherwise in the next request, an old cached file can be read in
         // and the saved translation can be overwritten...
         if(function_exists('opcache_invalidate')) {
             opcache_invalidate($groupPath, true);
         }
->>>>>>> ebcba0b8
     }
 
     private function getGroupPath(string $locale, string $group, string $languagePath=null): string
