<?php

<<<<<<< HEAD
namespace Statikbe\LaravelChainedTranslator;

use Illuminate\Translation\FileLoader;
use Illuminate\Translation\TranslationServiceProvider as LaravelTranslationServiceProvider;

class BaseTranslationServiceProvider extends LaravelTranslationServiceProvider
{
    /**
     * Bootstrap any application services.
     *
     * @return void
     */
    public function boot()
    {
        $this->publishes([
            __DIR__.'/../config/laravel-chained-translator.php' => config_path('laravel-chained-translator.php'),
        ], 'config');
    }
=======
    namespace Statikbe\LaravelChainedTranslator;

    use Illuminate\Translation\FileLoader;
    use Illuminate\Translation\TranslationServiceProvider as LaravelTranslationServiceProvider;
    use Statikbe\LaravelChainedTranslator\Console\Commands\MergeTranslationsCommand;
>>>>>>> ebcba0b8

    /**
     * Register the service provider.
     *
     * @return void
     */
    public function register()
    {
        $this->mergeConfigFrom(
            __DIR__.'/../config/laravel-chained-translator.php', 'laravel-chained-translator'
        );

<<<<<<< HEAD
        parent::register();
    }
=======
        /**
         * Bootstrap any application services.
         *
         * @return void
         */
        public function boot()
        {
            //publish config:
            $this->publishes([
                __DIR__.'/../config/laravel-chained-translator.php' => config_path('laravel-chained-translator.php'),
            ], 'config');

            //register commands:
            if ($this->app->runningInConsole()) {
                $this->commands([
                    MergeTranslationsCommand::class,
                ]);
            }
        }
>>>>>>> ebcba0b8

    /**
     * Register the translation line loader.
     *
     * @return void
     */
    protected function registerLoader()
    {
        $this->app->singleton('translation.loader.default', function ($app) {
            return new FileLoader($app['files'], $app['path.lang']);
        });

<<<<<<< HEAD
        $this->app->singleton('translation.loader.custom', function ($app) {
            return new FileLoader($app['files'], $app['chained-translator.path.lang.custom']);
        });

        //override the Laravel translation loader singleton:
        $this->app->singleton('translation.loader', function ($app) {
            $loader = new ChainLoader();
            $loader->addLoader($app['translation.loader.custom']);
            $loader->addLoader($app['translation.loader.default']);

            return $loader;
        });
=======
            parent::register();
        }

        /**
         * Register the translation line loader.
         *
         * @return void
         */
        protected function registerLoader()
        {
            $this->app->singleton('translation.loader.default', function ($app) {
                return new FileLoader($app['files'], $app['path.lang']);
            });

            $this->app->singleton('translation.loader.custom', function ($app) {
                return new FileLoader($app['files'], $app['chained-translator.path.lang.custom']);
            });

            //override the Laravel translation loader singleton:
            $this->app->singleton('translation.loader', function ($app) {
                $loader = new ChainLoader();
                $loader->addLoader($app['translation.loader.custom']);
                $loader->addLoader($app['translation.loader.default']);
>>>>>>> ebcba0b8

        $this->app->alias('translation.loader', ChainLoader::class);
    }

<<<<<<< HEAD
    /**
     * Get the services provided by the provider.
     *
     * @return array
     */
    public function provides()
    {
        return array_merge(parent::provides(), [
            'translation.loader.custom',
            'translation.loader.default',
            'translation.manager',
        ]);
    }
}
=======
            //added here to make sure when we inject the class name in a constructor this singleton is used:
            $this->app->alias('translation.loader', ChainLoader::class);
        }

        /**
         * Get the services provided by the provider.
         *
         * @return array
         */
        public function provides()
        {
            return array_merge(parent::provides(), [
                'translation.loader.custom',
                'translation.loader.default',
                'translation.manager',
            ]);
        }
    }
>>>>>>> ebcba0b8
<|MERGE_RESOLUTION|>--- conflicted
+++ resolved
@@ -1,47 +1,13 @@
 <?php
 
-<<<<<<< HEAD
-namespace Statikbe\LaravelChainedTranslator;
-
-use Illuminate\Translation\FileLoader;
-use Illuminate\Translation\TranslationServiceProvider as LaravelTranslationServiceProvider;
-
-class BaseTranslationServiceProvider extends LaravelTranslationServiceProvider
-{
-    /**
-     * Bootstrap any application services.
-     *
-     * @return void
-     */
-    public function boot()
-    {
-        $this->publishes([
-            __DIR__.'/../config/laravel-chained-translator.php' => config_path('laravel-chained-translator.php'),
-        ], 'config');
-    }
-=======
     namespace Statikbe\LaravelChainedTranslator;
 
     use Illuminate\Translation\FileLoader;
     use Illuminate\Translation\TranslationServiceProvider as LaravelTranslationServiceProvider;
     use Statikbe\LaravelChainedTranslator\Console\Commands\MergeTranslationsCommand;
->>>>>>> ebcba0b8
 
-    /**
-     * Register the service provider.
-     *
-     * @return void
-     */
-    public function register()
-    {
-        $this->mergeConfigFrom(
-            __DIR__.'/../config/laravel-chained-translator.php', 'laravel-chained-translator'
-        );
+    class BaseTranslationServiceProvider extends LaravelTranslationServiceProvider {
 
-<<<<<<< HEAD
-        parent::register();
-    }
-=======
         /**
          * Bootstrap any application services.
          *
@@ -61,33 +27,18 @@
                 ]);
             }
         }
->>>>>>> ebcba0b8
 
-    /**
-     * Register the translation line loader.
-     *
-     * @return void
-     */
-    protected function registerLoader()
-    {
-        $this->app->singleton('translation.loader.default', function ($app) {
-            return new FileLoader($app['files'], $app['path.lang']);
-        });
+        /**
+         * Register the service provider.
+         *
+         * @return void
+         */
+        public function register() {
+            //merge config:
+            $this->mergeConfigFrom(
+                __DIR__.'/../config/laravel-chained-translator.php', 'laravel-chained-translator'
+            );
 
-<<<<<<< HEAD
-        $this->app->singleton('translation.loader.custom', function ($app) {
-            return new FileLoader($app['files'], $app['chained-translator.path.lang.custom']);
-        });
-
-        //override the Laravel translation loader singleton:
-        $this->app->singleton('translation.loader', function ($app) {
-            $loader = new ChainLoader();
-            $loader->addLoader($app['translation.loader.custom']);
-            $loader->addLoader($app['translation.loader.default']);
-
-            return $loader;
-        });
-=======
             parent::register();
         }
 
@@ -111,27 +62,10 @@
                 $loader = new ChainLoader();
                 $loader->addLoader($app['translation.loader.custom']);
                 $loader->addLoader($app['translation.loader.default']);
->>>>>>> ebcba0b8
 
-        $this->app->alias('translation.loader', ChainLoader::class);
-    }
+                return $loader;
+            });
 
-<<<<<<< HEAD
-    /**
-     * Get the services provided by the provider.
-     *
-     * @return array
-     */
-    public function provides()
-    {
-        return array_merge(parent::provides(), [
-            'translation.loader.custom',
-            'translation.loader.default',
-            'translation.manager',
-        ]);
-    }
-}
-=======
             //added here to make sure when we inject the class name in a constructor this singleton is used:
             $this->app->alias('translation.loader', ChainLoader::class);
         }
@@ -149,5 +83,4 @@
                 'translation.manager',
             ]);
         }
-    }
->>>>>>> ebcba0b8
+    }